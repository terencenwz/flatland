--- conflicted
+++ resolved
@@ -63,12 +63,9 @@
 # Declare a C++ library
 add_library(flatland_plugins_lib
   src/laser.cpp
-<<<<<<< HEAD
   src/bicycle.cpp
   src/diff_drive.cpp
-=======
   src/dummy_model_plugin.cpp
->>>>>>> 61fb91a4
 )
 
 add_dependencies(flatland_plugins_lib ${${PROJECT_NAME}_EXPORTED_TARGETS} ${catkin_EXPORTED_TARGETS})
@@ -129,15 +126,12 @@
                     test/laser_test.cpp)
   target_link_libraries(laser_test flatland_plugins_lib flatland_lib)
 
-<<<<<<< HEAD
   add_rostest_gtest(bicycle_test test/bicycle_test.test
                     test/bicycle_test.cpp)
   target_link_libraries(bicycle_test flatland_plugins_lib flatland_lib)
-  #target_link_libraries(bicycle_test laser_test flatland_plugins_lib flatland_lib)
-=======
+
   add_rostest_gtest(dummy_model_plugin_test test/dummy_model_plugin_test.test
                     test/dummy_model_plugin_test.cpp)
   target_link_libraries(dummy_model_plugin_test flatland_plugins_lib flatland_lib)
->>>>>>> 61fb91a4
 
 endif()