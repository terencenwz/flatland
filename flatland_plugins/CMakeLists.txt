cmake_minimum_required(VERSION 2.8.3)
project(flatland_plugins)

# Ensure we're using c++11
set(CMAKE_CXX_FLAGS "${CMAKE_CXX_FLAGS} -std=c++11")

## Find catkin macros and libraries
## if COMPONENTS list like find_package(catkin REQUIRED COMPONENTS xyz)
## is used, also find other catkin packages
find_package(catkin REQUIRED COMPONENTS
  rostest
  pluginlib
  roscpp
  flatland_server
  cmake_modules
  tf
)

find_package(Eigen3 REQUIRED)

## System dependencies are found with CMake's conventions
find_package(PkgConfig REQUIRED)

# yaml-cpp
pkg_check_modules(YAML_CPP REQUIRED yaml-cpp)
find_path(YAML_CPP_INCLUDE_DIR
          NAMES yaml_cpp.h
          PATHS ${YAML_CPP_INCLUDE_DIRS})
find_library(YAML_CPP_LIBRARY
             NAMES YAML_CPP
             PATHS ${YAML_CPP_LIBRARY_DIRS})
link_directories(${YAML_CPP_LIBRARY_DIRS})

##############
## coverage ##
##############

set(COVERAGE "OFF" CACHE STRING "Enable coverage generation.")

message(STATUS "Using COVERAGE: ${COVERAGE}")
if("${COVERAGE}" STREQUAL "ON")
    set(CMAKE_CXX_FLAGS "${CMAKE_CXX_FLAGS} --coverage -fprofile-arcs -ftest-coverage")
endif()


###################################
## catkin specific configuration ##
###################################

catkin_package(
  INCLUDE_DIRS include
  LIBRARIES flatland_plugins_lib
  CATKIN_DEPENDS pluginlib roscpp flatland_server
)

###########
## Build ##
###########

include_directories(
  include
  ${catkin_INCLUDE_DIRS}
  ${YAML_CPP_INCLUDE_DIRS}
  ${Eigen3_INCLUDE_DIRS}
)

# Declare a C++ library
add_library(flatland_plugins_lib
  src/laser.cpp
  src/bicycle.cpp
  src/diff_drive.cpp
  src/dummy_model_plugin.cpp
  src/model_tf_publisher.cpp
  src/update_timer.cpp
)

add_dependencies(flatland_plugins_lib ${${PROJECT_NAME}_EXPORTED_TARGETS} ${catkin_EXPORTED_TARGETS})
target_link_libraries(flatland_plugins_lib
  ${catkin_LIBRARIES}
  ${Eigen3_LIBRARIES}
  yaml-cpp
)

#############
## Install ##
#############

# all install targets should use catkin DESTINATION variables
# See http://ros.org/doc/api/catkin/html/adv_user_guide/variables.html

## Mark executable scripts (Python etc.) for installation
## in contrast to setup.py, you can choose the destination
# install(PROGRAMS
#   scripts/my_python_script
#   DESTINATION ${CATKIN_PACKAGE_BIN_DESTINATION}
# )

# Mark executables and/or libraries for installation
install(TARGETS flatland_plugins_lib
  ARCHIVE DESTINATION ${CATKIN_PACKAGE_LIB_DESTINATION}
  LIBRARY DESTINATION ${CATKIN_PACKAGE_LIB_DESTINATION}
  RUNTIME DESTINATION ${CATKIN_PACKAGE_BIN_DESTINATION}
)

# Mark cpp header files for installation
install(DIRECTORY include/${PROJECT_NAME}/
  DESTINATION ${CATKIN_PACKAGE_INCLUDE_DESTINATION}
  FILES_MATCHING PATTERN "*.h"
)

# Install launchfiles
install(DIRECTORY launch
    DESTINATION ${CATKIN_PACKAGE_SHARE_DESTINATION}
)


#############
## Testing ##
#############

## Add gtest based cpp test target and link libraries
# catkin_add_gtest(${PROJECT_NAME}-test test/test_flatland_plugins.cpp)
# if(TARGET ${PROJECT_NAME}-test)
#   target_link_libraries(${PROJECT_NAME}-test ${PROJECT_NAME})
# endif()

## Add folders to be run by python nosetests
# catkin_add_nosetests(test)

if(CATKIN_ENABLE_TESTING)

  add_rostest_gtest(laser_test test/laser_test.test
                    test/laser_test.cpp)
  target_link_libraries(laser_test flatland_plugins_lib flatland_lib)

<<<<<<< HEAD
  add_rostest_gtest(bicycle_test test/bicycle_test.test
                    test/bicycle_test.cpp)
  target_link_libraries(bicycle_test flatland_plugins_lib flatland_lib)
=======
  add_rostest_gtest(model_tf_publisher_test test/model_tf_publisher_test.test
                    test/model_tf_publisher_test.cpp)
  target_link_libraries(model_tf_publisher_test flatland_plugins_lib flatland_lib)

  add_rostest_gtest(update_timer_test test/update_timer_test.test
                    test/update_timer_test.cpp)
  target_link_libraries(update_timer_test flatland_plugins_lib flatland_lib)
>>>>>>> 0cc9e945

  add_rostest_gtest(dummy_model_plugin_test test/dummy_model_plugin_test.test
                    test/dummy_model_plugin_test.cpp)
  target_link_libraries(dummy_model_plugin_test flatland_plugins_lib flatland_lib)

endif()<|MERGE_RESOLUTION|>--- conflicted
+++ resolved
@@ -133,11 +133,9 @@
                     test/laser_test.cpp)
   target_link_libraries(laser_test flatland_plugins_lib flatland_lib)
 
-<<<<<<< HEAD
   add_rostest_gtest(bicycle_test test/bicycle_test.test
                     test/bicycle_test.cpp)
   target_link_libraries(bicycle_test flatland_plugins_lib flatland_lib)
-=======
   add_rostest_gtest(model_tf_publisher_test test/model_tf_publisher_test.test
                     test/model_tf_publisher_test.cpp)
   target_link_libraries(model_tf_publisher_test flatland_plugins_lib flatland_lib)
@@ -145,7 +143,6 @@
   add_rostest_gtest(update_timer_test test/update_timer_test.test
                     test/update_timer_test.cpp)
   target_link_libraries(update_timer_test flatland_plugins_lib flatland_lib)
->>>>>>> 0cc9e945
 
   add_rostest_gtest(dummy_model_plugin_test test/dummy_model_plugin_test.test
                     test/dummy_model_plugin_test.cpp)
