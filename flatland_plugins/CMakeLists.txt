--- conflicted
+++ resolved
@@ -135,16 +135,13 @@
                     test/laser_test.cpp)
   target_link_libraries(laser_test flatland_plugins_lib flatland_lib)
 
-<<<<<<< HEAD
   add_rostest_gtest(bicycle_test test/bicycle_test.test
                     test/bicycle_test.cpp)
   target_link_libraries(bicycle_test flatland_plugins_lib flatland_lib)
-=======
   add_rostest_gtest(bumper_test test/bumper_test.test
                     test/bumper_test.cpp)
   target_link_libraries(bumper_test flatland_plugins_lib flatland_lib)
 
->>>>>>> ea0bb112
   add_rostest_gtest(model_tf_publisher_test test/model_tf_publisher_test.test
                     test/model_tf_publisher_test.cpp)
   target_link_libraries(model_tf_publisher_test flatland_plugins_lib flatland_lib)
