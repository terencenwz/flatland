/*
 *  ______                   __  __              __
 * /\  _  \           __    /\ \/\ \            /\ \__
 * \ \ \L\ \  __  __ /\_\   \_\ \ \ \____    ___\ \ ,_\   ____
 *  \ \  __ \/\ \/\ \\/\ \  /'_` \ \ '__`\  / __`\ \ \/  /',__\
 *   \ \ \/\ \ \ \_/ |\ \ \/\ \L\ \ \ \L\ \/\ \L\ \ \ \_/\__, `\
 *    \ \_\ \_\ \___/  \ \_\ \___,_\ \_,__/\ \____/\ \__\/\____/
 *     \/_/\/_/\/__/    \/_/\/__,_ /\/___/  \/___/  \/__/\/___/
 * @copyright Copyright 2017 Avidbots Corp.
 * @name	DiffDrive.cpp
 * @brief   DiffDrive plugin
 * @author  Mike Brousseau
 *
 * Software License Agreement (BSD License)
 *
 *  Copyright (c) 2017, Avidbots Corp.
 *  All rights reserved.
 *
 *  Redistribution and use in source and binary forms, with or without
 *  modification, are permitted provided that the following conditions
 *  are met:
 *
 *   * Redistributions of source code must retain the above copyright
 *     notice, this list of conditions and the following disclaimer.
 *   * Redistributions in binary form must reproduce the above
 *      copyright notice, this list of conditions and the following
 *     disclaimer in the documentation and/or other materials provided
 *     with the distribution.
 *   * Neither the name of the Avidbots Corp. nor the names of its
 *     contributors may be used to endorse or promote products derived
 *     from this software without specific prior written permission.
 *
 *  THIS SOFTWARE IS PROVIDED BY THE COPYRIGHT HOLDERS AND CONTRIBUTORS
 *  "AS IS" AND ANY EXPRESS OR IMPLIED WARRANTIES, INCLUDING, BUT NOT
 *  LIMITED TO, THE IMPLIED WARRANTIES OF MERCHANTABILITY AND FITNESS
 *  FOR A PARTICULAR PURPOSE ARE DISCLAIMED. IN NO EVENT SHALL THE
 *  COPYRIGHT OWNER OR CONTRIBUTORS BE LIABLE FOR ANY DIRECT, INDIRECT,
 *  INCIDENTAL, SPECIAL, EXEMPLARY, OR CONSEQUENTIAL DAMAGES (INCLUDING,
 *  BUT NOT LIMITED TO, PROCUREMENT OF SUBSTITUTE GOODS OR SERVICES;
 *  LOSS OF USE, DATA, OR PROFITS; OR BUSINESS INTERRUPTION) HOWEVER
 *  CAUSED AND ON ANY THEORY OF LIABILITY, WHETHER IN CONTRACT, STRICT
 *  LIABILITY, OR TORT (INCLUDING NEGLIGENCE OR OTHERWISE) ARISING IN
 *  ANY WAY OUT OF THE USE OF THIS SOFTWARE, EVEN IF ADVISED OF THE
 *  POSSIBILITY OF SUCH DAMAGE.
 */

#include <Box2D/Box2D.h>
#include <flatland_plugins/diff_drive.h>
#include <flatland_server/debug_visualization.h>
#include <flatland_server/model_plugin.h>
#include <geometry_msgs/TransformStamped.h>
#include <pluginlib/class_list_macros.h>
#include <ros/ros.h>
#include <tf/tf.h>

namespace flatland_plugins {

void DiffDrive::TwistCallback(const geometry_msgs::Twist& msg) {
  twist_msg_ = msg;
}

void DiffDrive::OnInitialize(const YAML::Node& config) {
  YamlReader reader(config);
  enable_odom_pub_ = reader.Get<bool>("enable_odom_pub", true);
  enable_twist_pub_ = reader.Get<bool>("enable_twist_pub", true);
  std::string body_name = reader.Get<std::string>("body");
  std::string odom_frame_id = reader.Get<std::string>("odom_frame_id", "odom");

  std::string twist_topic = reader.Get<std::string>("twist_sub", "cmd_vel");
  std::string odom_topic =
      reader.Get<std::string>("odom_pub", "odometry/filtered");
  std::string ground_truth_topic =
      reader.Get<std::string>("ground_truth_pub", "odometry/ground_truth");
  std::string twist_pub_topic = reader.Get<std::string>("twist_pub", "twist");

  // noise are in the form of linear x, linear y, angular variances
  std::vector<double> odom_twist_noise =
      reader.GetList<double>("odom_twist_noise", {0, 0, 0}, 3, 3);
  std::vector<double> odom_pose_noise =
      reader.GetList<double>("odom_pose_noise", {0, 0, 0}, 3, 3);

  double pub_rate =
      reader.Get<double>("pub_rate", std::numeric_limits<double>::infinity());
  update_timer_.SetRate(pub_rate);

  // Angular dynamics constraints
  angular_dynamics_.Configure(reader.SubnodeOpt("angular_dynamics", YamlReader::MAP).Node());

  // Linear dynamics constraints
  linear_dynamics_.Configure(reader.SubnodeOpt("linear_dynamics", YamlReader::MAP).Node());

  // by default the covariance diagonal is the variance of actual noise
  // generated, non-diagonal elements are zero assuming the noises are
  // independent, we also don't care about linear z, angular x, and angular y
  std::array<double, 36> odom_pose_covar_default = {0};
  odom_pose_covar_default[0] = odom_pose_noise[0];
  odom_pose_covar_default[7] = odom_pose_noise[1];
  odom_pose_covar_default[35] = odom_pose_noise[2];

  std::array<double, 36> odom_twist_covar_default = {0};
  odom_twist_covar_default[0] = odom_twist_noise[0];
  odom_twist_covar_default[7] = odom_twist_noise[1];
  odom_twist_covar_default[35] = odom_twist_noise[2];

  auto odom_twist_covar = reader.GetArray<double, 36>("odom_twist_covariance",
                                                      odom_twist_covar_default);
  auto odom_pose_covar = reader.GetArray<double, 36>("odom_pose_covariance",
                                                     odom_pose_covar_default);

  reader.EnsureAccessedAllKeys();

  body_ = GetModel()->GetBody(body_name);
  if (body_ == nullptr) {
    throw YAMLException("Body with name " + Q(body_name) + " does not exist");
  }

  // publish and subscribe to topics
  twist_sub_ = nh_.subscribe(twist_topic, 1, &DiffDrive::TwistCallback, this);
  if (enable_odom_pub_) {
    odom_pub_ = nh_.advertise<nav_msgs::Odometry>(odom_topic, 1);
    ground_truth_pub_ =
        nh_.advertise<nav_msgs::Odometry>(ground_truth_topic, 1);
  }

  if (enable_twist_pub_) {
    twist_pub_ = nh_.advertise<geometry_msgs::TwistStamped>(twist_pub_topic, 1);
  }

  // init the values for the messages
  ground_truth_msg_.header.frame_id = odom_frame_id;
  ground_truth_msg_.child_frame_id =
      tf::resolve("", GetModel()->NameSpaceTF(body_->name_));
  ground_truth_msg_.twist.covariance.fill(0);
  ground_truth_msg_.pose.covariance.fill(0);
  odom_msg_ = ground_truth_msg_;

  // copy from std::array to boost array
  for (unsigned int i = 0; i < 36; i++) {
    odom_msg_.twist.covariance[i] = odom_twist_covar[i];
    odom_msg_.pose.covariance[i] = odom_pose_covar[i];
  }

  // init the random number generators
  std::random_device rd;
  rng_ = std::default_random_engine(rd());
  for (unsigned int i = 0; i < 3; i++) {
    // variance is standard deviation squared
    noise_gen_[i] =
        std::normal_distribution<double>(0.0, sqrt(odom_pose_noise[i]));
  }

  for (unsigned int i = 0; i < 3; i++) {
    noise_gen_[i + 3] =
        std::normal_distribution<double>(0.0, sqrt(odom_twist_noise[i]));
  }

  ROS_DEBUG_NAMED("DiffDrive",
                  "Initialized with params body(%p %s) odom_frame_id(%s) "
                  "twist_sub(%s) odom_pub(%s) ground_truth_pub(%s) "
                  "odom_pose_noise({%f,%f,%f}) odom_twist_noise({%f,%f,%f}) "
                  "pub_rate(%f)\n",
                  body_, body_->name_.c_str(), odom_frame_id.c_str(),
                  twist_topic.c_str(), odom_topic.c_str(),
                  ground_truth_topic.c_str(), odom_pose_noise[0],
                  odom_pose_noise[1], odom_pose_noise[2], odom_twist_noise[0],
                  odom_twist_noise[1], odom_twist_noise[2], pub_rate);
}
void DiffDrive::AfterPhysicsStep(const Timekeeper& timekeeper) {
  bool publish = update_timer_.CheckUpdate(timekeeper);
<<<<<<< HEAD
=======

  b2Body* b2body = body_->physics_body_;

  b2Vec2 position = b2body->GetPosition();
  float angle = b2body->GetAngle();

  // Apply dynamics limits
  double dt = timekeeper.GetStepSize();
  linear_velocity_ = linear_dynamics_.Limit(linear_velocity_, twist_msg_.linear.x, dt);
  angular_velocity_ = angular_dynamics_.Limit(angular_velocity_, twist_msg_.angular.z, dt);

  // we apply the twist velocities, this must be done every physics step to make
  // sure Box2D solver applies the correct velocity through out. The velocity
  // given in the twist message should be in the local frame
  b2Vec2 linear_vel_local(linear_velocity_, 0);
  b2Vec2 linear_vel = b2body->GetWorldVector(linear_vel_local);
  float angular_vel = angular_velocity_;  // angular is independent of frames

  // we want the velocity vector in the world frame at the center of mass

  // V_cm = V_o + W x r_cm/o
  // velocity at center of mass equals to the velocity at the body origin plus,
  // angular velocity cross product the displacement from the body origin to the
  // center of mass

  // r is the vector from body origin to the CM in world frame
  b2Vec2 r = b2body->GetWorldCenter() - position;
  b2Vec2 linear_vel_cm = linear_vel + angular_vel * b2Vec2(-r.y, r.x);

  b2body->SetLinearVelocity(linear_vel_cm);
  b2body->SetAngularVelocity(angular_vel);

  // Update odom+ground truth messages if needed

>>>>>>> f4911d72
  if (publish) {
    b2Body* b2body = body_->physics_body_;
    b2Vec2 position = b2body->GetPosition();
    float angle = b2body->GetAngle();

    // get the state of the body and publish the data
    b2Vec2 linear_vel_local =
        b2body->GetLinearVelocityFromLocalPoint(b2Vec2(0, 0));
    float angular_vel = b2body->GetAngularVelocity();

    ground_truth_msg_.header.stamp = timekeeper.GetSimTime();
    ground_truth_msg_.pose.pose.position.x = position.x;
    ground_truth_msg_.pose.pose.position.y = position.y;
    ground_truth_msg_.pose.pose.position.z = 0;
    ground_truth_msg_.pose.pose.orientation =
        tf::createQuaternionMsgFromYaw(angle);
    ground_truth_msg_.twist.twist.linear.x = sqrt(pow(linear_vel_local.x,2) + pow(linear_vel_local.y,2));
    ground_truth_msg_.twist.twist.linear.y = 0.0; //linear_vel_local.y;
    ground_truth_msg_.twist.twist.linear.z = 0;
    ground_truth_msg_.twist.twist.angular.x = 0;
    ground_truth_msg_.twist.twist.angular.y = 0;
    ground_truth_msg_.twist.twist.angular.z = angular_vel;

    // add the noise to odom messages
    odom_msg_.header.stamp = timekeeper.GetSimTime();
    odom_msg_.pose.pose = ground_truth_msg_.pose.pose;
    odom_msg_.twist.twist = ground_truth_msg_.twist.twist;
    odom_msg_.pose.pose.position.x += noise_gen_[0](rng_);
    odom_msg_.pose.pose.position.y += noise_gen_[1](rng_);
    odom_msg_.pose.pose.orientation =
        tf::createQuaternionMsgFromYaw(angle + noise_gen_[2](rng_));
    odom_msg_.twist.twist.linear.x += noise_gen_[3](rng_);
    odom_msg_.twist.twist.linear.y == 0.0; //noise_gen_[4](rng_);
    odom_msg_.twist.twist.angular.z += noise_gen_[5](rng_);

    if (enable_odom_pub_) {
      ground_truth_pub_.publish(ground_truth_msg_);
      odom_pub_.publish(odom_msg_);
    }

    if (enable_twist_pub_) {
      // Transform global frame velocity into local frame to simulate encoder
      // readings
      geometry_msgs::TwistStamped twist_pub_msg;
      twist_pub_msg.header.stamp = timekeeper.GetSimTime();
      twist_pub_msg.header.frame_id = odom_msg_.child_frame_id;

      // Forward velocity in twist.linear.x
      twist_pub_msg.twist.linear.x = cos(angle) * linear_vel_local.x +
                                     sin(angle) * linear_vel_local.y +
                                     noise_gen_[3](rng_);

      // Angular velocity in twist.angular.z
      twist_pub_msg.twist.angular.z = angular_vel + noise_gen_[5](rng_);
      twist_pub_.publish(twist_pub_msg);
    }

    // publish odom tf
    geometry_msgs::TransformStamped odom_tf;
    odom_tf.header = odom_msg_.header;
    odom_tf.child_frame_id = odom_msg_.child_frame_id;
    odom_tf.transform.translation.x = odom_msg_.pose.pose.position.x;
    odom_tf.transform.translation.y = odom_msg_.pose.pose.position.y;
    odom_tf.transform.translation.z = 0;
    odom_tf.transform.rotation = odom_msg_.pose.pose.orientation;
    tf_broadcaster.sendTransform(odom_tf);
  }

<<<<<<< HEAD

}
void DiffDrive::BeforePhysicsStep(const Timekeeper& timekeeper) {
  b2Body* b2body = body_->physics_body_;

  b2Vec2 position = b2body->GetPosition();
  float angle = b2body->GetAngle();

  // we apply the twist velocities, this must be done every physics step to make
  // sure Box2D solver applies the correct velocity through out. The velocity
  // given in the twist message should be in the local frame
  b2Vec2 linear_vel_local(twist_msg_.linear.x, 0);
  b2Vec2 linear_vel = b2body->GetWorldVector(linear_vel_local);
  float angular_vel = twist_msg_.angular.z;  // angular is independent of frames

  // we want the velocity vector in the world frame at the center of mass

  // V_cm = V_o + W x r_cm/o
  // velocity at center of mass equals to the velocity at the body origin plus,
  // angular velocity cross product the displacement from the body origin to the
  // center of mass

  // r is the vector from body origin to the CM in world frame
  b2Vec2 r = b2body->GetWorldCenter() - position;
  b2Vec2 linear_vel_cm = linear_vel + angular_vel * b2Vec2(-r.y, r.x);

  b2body->SetLinearVelocity(linear_vel_cm);
  b2body->SetAngularVelocity(angular_vel);
=======
>>>>>>> f4911d72
}
}

PLUGINLIB_EXPORT_CLASS(flatland_plugins::DiffDrive,
                       flatland_server::ModelPlugin)<|MERGE_RESOLUTION|>--- conflicted
+++ resolved
@@ -167,43 +167,6 @@
 }
 void DiffDrive::AfterPhysicsStep(const Timekeeper& timekeeper) {
   bool publish = update_timer_.CheckUpdate(timekeeper);
-<<<<<<< HEAD
-=======
-
-  b2Body* b2body = body_->physics_body_;
-
-  b2Vec2 position = b2body->GetPosition();
-  float angle = b2body->GetAngle();
-
-  // Apply dynamics limits
-  double dt = timekeeper.GetStepSize();
-  linear_velocity_ = linear_dynamics_.Limit(linear_velocity_, twist_msg_.linear.x, dt);
-  angular_velocity_ = angular_dynamics_.Limit(angular_velocity_, twist_msg_.angular.z, dt);
-
-  // we apply the twist velocities, this must be done every physics step to make
-  // sure Box2D solver applies the correct velocity through out. The velocity
-  // given in the twist message should be in the local frame
-  b2Vec2 linear_vel_local(linear_velocity_, 0);
-  b2Vec2 linear_vel = b2body->GetWorldVector(linear_vel_local);
-  float angular_vel = angular_velocity_;  // angular is independent of frames
-
-  // we want the velocity vector in the world frame at the center of mass
-
-  // V_cm = V_o + W x r_cm/o
-  // velocity at center of mass equals to the velocity at the body origin plus,
-  // angular velocity cross product the displacement from the body origin to the
-  // center of mass
-
-  // r is the vector from body origin to the CM in world frame
-  b2Vec2 r = b2body->GetWorldCenter() - position;
-  b2Vec2 linear_vel_cm = linear_vel + angular_vel * b2Vec2(-r.y, r.x);
-
-  b2body->SetLinearVelocity(linear_vel_cm);
-  b2body->SetAngularVelocity(angular_vel);
-
-  // Update odom+ground truth messages if needed
-
->>>>>>> f4911d72
   if (publish) {
     b2Body* b2body = body_->physics_body_;
     b2Vec2 position = b2body->GetPosition();
@@ -272,7 +235,6 @@
     tf_broadcaster.sendTransform(odom_tf);
   }
 
-<<<<<<< HEAD
 
 }
 void DiffDrive::BeforePhysicsStep(const Timekeeper& timekeeper) {
@@ -280,6 +242,20 @@
 
   b2Vec2 position = b2body->GetPosition();
   float angle = b2body->GetAngle();
+
+
+  // Apply dynamics limits
+  double dt = timekeeper.GetStepSize();
+  linear_velocity_ = linear_dynamics_.Limit(linear_velocity_, twist_msg_.linear.x, dt);
+  angular_velocity_ = angular_dynamics_.Limit(angular_velocity_, twist_msg_.angular.z, dt);
+
+  // we apply the twist velocities, this must be done every physics step to make
+  // sure Box2D solver applies the correct velocity through out. The velocity
+  // given in the twist message should be in the local frame
+  b2Vec2 linear_vel_local(linear_velocity_, 0);
+  b2Vec2 linear_vel = b2body->GetWorldVector(linear_vel_local);
+  float angular_vel = angular_velocity_;  // angular is independent of frames
+
 
   // we apply the twist velocities, this must be done every physics step to make
   // sure Box2D solver applies the correct velocity through out. The velocity
@@ -301,8 +277,10 @@
 
   b2body->SetLinearVelocity(linear_vel_cm);
   b2body->SetAngularVelocity(angular_vel);
-=======
->>>>>>> f4911d72
+
+
+
+
 }
 }
 
