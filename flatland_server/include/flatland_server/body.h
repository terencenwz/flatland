--- conflicted
+++ resolved
@@ -75,11 +75,7 @@
    * @param[in] angular_damping Box2D body angular damping
    */
   Body(b2World *physics_world, Entity *entity, const std::string &name,
-<<<<<<< HEAD
        const Color &color, const Pose &pose, b2BodyType body_type,
-       double linear_damping, double angular_damping);
-=======
-       const Color &color, const Pose &origin, b2BodyType body_type,
        double linear_damping = 0, double angular_damping = 0);
 
   /**
@@ -114,7 +110,6 @@
    * @brief Set of the color of the body
    */
   void SetColor(const Color &color);
->>>>>>> 7ac4fc6a
 
   /**
    * Destructor for the body
