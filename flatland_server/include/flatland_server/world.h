--- conflicted
+++ resolved
@@ -99,16 +99,12 @@
    * YAML::Exception
    * @param[in] yaml_path Path to the world yaml file
    */
-<<<<<<< HEAD
   static World *MakeWorld(std::string yaml_path);
-=======
-  static World *make_world(std::string yaml_path);
 
   /**
    * @brief Publish debug visualizations for everything
    */
   void DebugVisualize();
->>>>>>> 693fc978
 };
 };      // namespace flatland_server
 #endif  // FLATLAND_SERVER_WORLD_H