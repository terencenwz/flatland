--- conflicted
+++ resolved
@@ -64,20 +64,11 @@
  */
 class World {
  public:
-<<<<<<< HEAD
-  b2World *physics_world_;
-  b2Vec2 gravity_;
-  std::vector<Layer *> layers_;
-  std::vector<Model *> models_;
-  CollisionFilterRegistry cfr_;
-  PluginManager plugin_manager_;
-=======
   b2World *physics_world_;       ///< Box2D physics world
   b2Vec2 gravity_;               ///< Box2D world gravity, always (0, 0)
   std::vector<Layer *> layers_;  ///< list of layers
   std::vector<Model *> models_;  ///< list of models
   CollisionFilterRegistry cfr_;  ///< collision registry for layers and models
->>>>>>> fdc46797
 
   /**
    * @brief Constructor for the world class. All data required for
