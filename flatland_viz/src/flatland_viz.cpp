--- conflicted
+++ resolved
@@ -159,7 +159,6 @@
                                         &FlatlandViz::RecieveDebugTopics, this);
 }
 
-<<<<<<< HEAD
 // Destructor.
 FlatlandViz::~FlatlandViz() {
   delete render_panel_;
@@ -374,16 +373,8 @@
   show();
 }
 
-void FlatlandViz::RecieveDebugTopics(
-    const flatland_msgs::DebugTopicList::ConstPtr& msg) {
-  for (const auto& name : msg->topics) {
-    if (debug_topics_.count(name) == 0) {
-      // Insert the name into the topics set to mark that it's loaded
-      debug_topics_.insert(name);
-=======
 void FlatlandViz::RecieveDebugTopics(const flatland_msgs::DebugTopicList& msg) {
   std::vector<std::string> topics = msg.topics;
->>>>>>> 4628103c
 
   // check for deleted topics
   for (auto& topic : debug_displays_) {
